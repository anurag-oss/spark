--- conflicted
+++ resolved
@@ -64,12 +64,8 @@
  *
  * The buffer contains a sequence of RDD's, each containing a sequence of items
  */
-<<<<<<< HEAD
-class TestOutputStream[T: ClassTag](parent: DStream[T], val output: ArrayBuffer[Seq[T]])
-=======
-class TestOutputStream[T: ClassManifest](parent: DStream[T],
+class TestOutputStream[T: ClassTag](parent: DStream[T],
     val output: ArrayBuffer[Seq[T]] = ArrayBuffer[Seq[T]]())
->>>>>>> 3d4ad84b
   extends ForEachDStream[T](parent, (rdd: RDD[T], t: Time) => {
     val collected = rdd.collect()
     output += collected
@@ -90,7 +86,7 @@
  * The buffer contains a sequence of RDD's, each containing a sequence of partitions, each
  * containing a sequence of items.
  */
-class TestOutputStreamWithPartitions[T: ClassManifest](parent: DStream[T],
+class TestOutputStreamWithPartitions[T: ClassTag](parent: DStream[T],
     val output: ArrayBuffer[Seq[Seq[T]]] = ArrayBuffer[Seq[Seq[T]]]())
   extends ForEachDStream[T](parent, (rdd: RDD[T], t: Time) => {
     val collected = rdd.glom().collect().map(_.toSeq)
@@ -212,7 +208,7 @@
    * Returns a sequence of RDD's. Each RDD is represented as several sequences of items, each
    * representing one partition.
    */
-  def runStreamsWithPartitions[V: ClassManifest](
+  def runStreamsWithPartitions[V: ClassTag](
       ssc: StreamingContext,
       numBatches: Int,
       numExpectedOutput: Int
